# -*- coding: utf-8 -*-


import covscan
from kobo.shortcuts import random_string
from shortcuts import verify_brew_koji_build, verify_mock
from common import *
from xmlrpclib import Fault


class Version_Diff_Build(covscan.CovScanCommand):
    """analyze 2 SRPMs (base and target) and diff results"""
    enabled = True
    admin = False  # admin type account required

    def options(self):
        # specify command usage
        # normalized name contains a lower-case class name with underscores
        #  converted to dashes
        self.parser.usage = "%%prog %s [options] <args>" % self.normalized_name

        add_cppcheck_option(self.parser)
        add_aggressive_option(self.parser)
        add_concurrency_option(self.parser)

        self.parser.add_option(
            "--base-config",
            help="specify mock config name for base package"
        )

        self.parser.add_option(
            "--config",
<<<<<<< HEAD
            help="specify mock config name for target package"
=======
            help="specify mock config name for parent package"
>>>>>>> 87191c99
        )

        self.parser.add_option(
            "-i",
            "--keep-covdata",
            default=False,
            action="store_true",
            help="keep coverity data in final archive",
        )

        self.parser.add_option(
            "--comment",
            help="a task description",
        )

        self.parser.add_option(
            "--task-id-file",
            help="task id is written to this file",
        )

        self.parser.add_option(
            "--nowait",
            default=False,
            action="store_true",
            help="don't wait until task(s) finish",
        )

        self.parser.add_option(
            "--email-to",
            action="append",
            help="send output to this address"
        )

        self.parser.add_option(
            "--priority",
            type="int",
            help="task priority (20+ is admin only)"
        )

        self.parser.add_option(
            "--base-brew-build",
            help="use a brew build for base (specified by NVR) instead of a \
local file"
        )

        self.parser.add_option(
            "--brew-build",
            help="use a brew build for target (specified by NVR) instead of a \
local file"
        )

        self.parser.add_option(
            "--base-srpm",
            help="path to SRPM used as base"
        )

        self.parser.add_option(
            "--srpm",
<<<<<<< HEAD
            help="path to SRPM used as target"
=======
            help="local file used as target"
>>>>>>> 87191c99
        )

        self.parser.add_option(
            "--all",
            action="store_true",
            default=False,
            help="turn all checkers on"
        )

        self.parser.add_option(
            "--security",
            action="store_true",
            default=False,
            help="turn security checkers on"
        )

    def run(self, *args, **kwargs):
        # optparser output is passed via *args (args) and **kwargs (opts)
        options = {}
        username = kwargs.pop("username", None)
        password = kwargs.pop("password", None)
        nvr_config = kwargs.pop("nvr_config", None)
        base_config = kwargs.pop("base_config", None)
        aggressive = kwargs.pop("aggressive", None)
        cppcheck = kwargs.pop("cppcheck", None)
        keep_covdata = kwargs.pop("keep_covdata", False)
        email_to = kwargs.pop("email_to", [])
        comment = kwargs.pop("comment")
        nowait = kwargs.pop("nowait")
        task_id_file = kwargs.pop("task_id_file")
        priority = kwargs.pop("priority")
        base_brew_build = kwargs.pop("base_brew_build", None)
        nvr_brew_build = kwargs.pop("nvr_brew_build", None)
        base_srpm = kwargs.pop("base_srpm", None)
        nvr_srpm = kwargs.pop("nvr_srpm", None)
        all_checker = kwargs.pop("all")
        security = kwargs.pop("security")
        concurrency = kwargs.pop("concurrency")

        if comment:
            options['comment'] = comment

        #both bases are specified
        if base_brew_build and base_srpm:
            self.parser.error("Choose exactly one option (--base-brew-build, \
--base-srpm), not both of them.")

        #both nvr/targets are specified
        if nvr_brew_build and nvr_srpm:
            self.parser.error("Choose exactly one option (--nvr-brew-build, \
--nvr-srpm), not both of them.")

        #no package option specified
        if (not base_brew_build and not nvr_brew_build and
            not nvr_srpm and not base_srpm):
            self.parser.error("Please specify both builds or SRPMs.")

        #no base specified
        if not base_brew_build and not base_srpm:
            self.parser.error("You haven't specified base.")

        #no nvr/target specified
        if not nvr_brew_build and not nvr_srpm:
            self.parser.error("You haven't specified target.")

        if nvr_srpm and not nvr_srpm.endswith(".src.rpm"):
            self.parser.error("provided target file doesn't appear to be \
a SRPM")

        if base_srpm and not base_srpm.endswith(".src.rpm"):
            self.parser.error("provided base file doesn't appear to be a SRPM")

        if nvr_brew_build:
            result = verify_brew_koji_build(nvr_brew_build, self.conf['BREW_URL'],
                                            self.conf['KOJI_URL'])
            if result is not None:
                self.parser.error(result)

        if base_brew_build:
            result = verify_brew_koji_build(base_brew_build, self.conf['BREW_URL'],
                                            self.conf['KOJI_URL'])
            if result is not None:
                self.parser.error(result)

        if not base_config:
            self.parser.error("please specify a mock config for base")

        if not nvr_config:
            self.parser.error("please specify a mock config for target")

        # login to the hub
        self.set_hub(username, password)

        verify_mock(base_config, self.hub)
        options['base_mock'] = base_config
        verify_mock(nvr_config, self.hub)
        options['nvr_mock'] = nvr_config

        # end of CLI options handling

        options["keep_covdata"] = keep_covdata

        if email_to:
            options["email_to"] = email_to
        if priority is not None:
            options["priority"] = priority

        if aggressive:
            options["aggressive"] = aggressive
        if cppcheck:
            options["cppcheck"] = cppcheck
        if all_checker:
            options["all"] = all_checker
        if security:
            options["security"] = security
        if concurrency:
            options["concurrency"] = concurrency

        if nvr_brew_build:
            options["nvr_brew_build"] = nvr_brew_build
        else:
            target_dir = random_string(32)
            try:
                upload_id, err_code, err_msg = self.hub.upload_file(nvr_srpm,
                                                                    target_dir)
            except Fault, e:
                if 'PermissionDenied' in e.faultString:
                    self.parser.error('You are not authenticated. Please \
    obtain Kerberos ticket or specify username and password.')
                else:
                    raise

            options["nvr_upload_id"] = upload_id
            options['nvr_srpm'] = nvr_srpm

        if base_brew_build:
            options["base_brew_build"] = base_brew_build
        else:
            target_dir = random_string(32)
            try:
                upload_id, err_code, err_msg = self.hub.upload_file(base_srpm,
                                                                    target_dir)
            except Fault, e:
                if 'PermissionDenied' in e.faultString:
                    self.parser.error('You are not authenticated. Please \
    obtain Kerberos ticket or specify username and password.')
                else:
                    raise
            options["base_upload_id"] = upload_id
            options['base_srpm'] = base_srpm

        try:
            task_id = self.submit_task(options)
        except Fault, e:
            if 'PermissionDenied' in e.faultString:
                self.parser.error('You are not authenticated. Please \
obtain Kerberos ticket or specify username and password.')
            else:
                raise
        self.write_task_id_file(task_id, task_id_file)

        if not nowait:
            from kobo.client.task_watcher import TaskWatcher
            TaskWatcher.watch_tasks(self.hub, [task_id])

    def submit_task(self, options):
        #xmlrpc call
        return self.hub.scan.create_user_diff_task(options)<|MERGE_RESOLUTION|>--- conflicted
+++ resolved
@@ -30,11 +30,7 @@
 
         self.parser.add_option(
             "--config",
-<<<<<<< HEAD
             help="specify mock config name for target package"
-=======
-            help="specify mock config name for parent package"
->>>>>>> 87191c99
         )
 
         self.parser.add_option(
@@ -93,11 +89,7 @@
 
         self.parser.add_option(
             "--srpm",
-<<<<<<< HEAD
             help="path to SRPM used as target"
-=======
-            help="local file used as target"
->>>>>>> 87191c99
         )
 
         self.parser.add_option(
@@ -119,7 +111,7 @@
         options = {}
         username = kwargs.pop("username", None)
         password = kwargs.pop("password", None)
-        nvr_config = kwargs.pop("nvr_config", None)
+        config = kwargs.pop("config", None)
         base_config = kwargs.pop("base_config", None)
         aggressive = kwargs.pop("aggressive", None)
         cppcheck = kwargs.pop("cppcheck", None)
@@ -130,9 +122,9 @@
         task_id_file = kwargs.pop("task_id_file")
         priority = kwargs.pop("priority")
         base_brew_build = kwargs.pop("base_brew_build", None)
-        nvr_brew_build = kwargs.pop("nvr_brew_build", None)
+        brew_build = kwargs.pop("brew_build", None)
         base_srpm = kwargs.pop("base_srpm", None)
-        nvr_srpm = kwargs.pop("nvr_srpm", None)
+        srpm = kwargs.pop("srpm", None)
         all_checker = kwargs.pop("all")
         security = kwargs.pop("security")
         concurrency = kwargs.pop("concurrency")
@@ -146,13 +138,13 @@
 --base-srpm), not both of them.")
 
         #both nvr/targets are specified
-        if nvr_brew_build and nvr_srpm:
+        if brew_build and srpm:
             self.parser.error("Choose exactly one option (--nvr-brew-build, \
 --nvr-srpm), not both of them.")
 
         #no package option specified
-        if (not base_brew_build and not nvr_brew_build and
-            not nvr_srpm and not base_srpm):
+        if (not base_brew_build and not brew_build and
+                not srpm and not base_srpm):
             self.parser.error("Please specify both builds or SRPMs.")
 
         #no base specified
@@ -160,24 +152,25 @@
             self.parser.error("You haven't specified base.")
 
         #no nvr/target specified
-        if not nvr_brew_build and not nvr_srpm:
+        if not brew_build and not srpm:
             self.parser.error("You haven't specified target.")
 
-        if nvr_srpm and not nvr_srpm.endswith(".src.rpm"):
+        if srpm and not srpm.endswith(".src.rpm"):
             self.parser.error("provided target file doesn't appear to be \
 a SRPM")
 
         if base_srpm and not base_srpm.endswith(".src.rpm"):
             self.parser.error("provided base file doesn't appear to be a SRPM")
 
-        if nvr_brew_build:
-            result = verify_brew_koji_build(nvr_brew_build, self.conf['BREW_URL'],
+        if brew_build:
+            result = verify_brew_koji_build(brew_build, self.conf['BREW_URL'],
                                             self.conf['KOJI_URL'])
             if result is not None:
                 self.parser.error(result)
 
         if base_brew_build:
-            result = verify_brew_koji_build(base_brew_build, self.conf['BREW_URL'],
+            result = verify_brew_koji_build(base_brew_build,
+                                            self.conf['BREW_URL'],
                                             self.conf['KOJI_URL'])
             if result is not None:
                 self.parser.error(result)
@@ -185,7 +178,7 @@
         if not base_config:
             self.parser.error("please specify a mock config for base")
 
-        if not nvr_config:
+        if not config:
             self.parser.error("please specify a mock config for target")
 
         # login to the hub
@@ -193,8 +186,8 @@
 
         verify_mock(base_config, self.hub)
         options['base_mock'] = base_config
-        verify_mock(nvr_config, self.hub)
-        options['nvr_mock'] = nvr_config
+        verify_mock(config, self.hub)
+        options['nvr_mock'] = config
 
         # end of CLI options handling
 
@@ -216,12 +209,12 @@
         if concurrency:
             options["concurrency"] = concurrency
 
-        if nvr_brew_build:
-            options["nvr_brew_build"] = nvr_brew_build
+        if brew_build:
+            options["nvr_brew_build"] = brew_build
         else:
             target_dir = random_string(32)
             try:
-                upload_id, err_code, err_msg = self.hub.upload_file(nvr_srpm,
+                upload_id, err_code, err_msg = self.hub.upload_file(srpm,
                                                                     target_dir)
             except Fault, e:
                 if 'PermissionDenied' in e.faultString:
@@ -231,7 +224,7 @@
                     raise
 
             options["nvr_upload_id"] = upload_id
-            options['nvr_srpm'] = nvr_srpm
+            options['nvr_srpm'] = srpm
 
         if base_brew_build:
             options["base_brew_build"] = base_brew_build
